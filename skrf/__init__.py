'''
skrf is an object-oriented approach to microwave engineering,
implemented in Python. 
'''
# Python 3 compatibility
from __future__ import absolute_import, print_function, division
from six.moves import xrange 

__version__ = '0.16.1.dev'
## Import all  module names for coherent reference of name-space
#import io


from . import frequency
from . import network
from . import networkSet
from . import media

from . import calibration
from . import plotting
from . import mathFunctions
from . import tlineFunctions
from . import taper
from . import constants
from . import util
from . import io
from . import instances


<<<<<<< HEAD
try:
    import data
except:
    print('warning: data module didn\'t load. dont worry about it.')
    pass

=======
>>>>>>> d29abf1b
# Import contents into current namespace for ease of calling
from .frequency import *
from .network import *
from .networkSet import *
from .calibration import *
from .util import *
from .plotting import  *
from .mathFunctions import *
from .tlineFunctions import *
from .io import * 
from .constants import * 
from .taper import * 
from .instances import * 

# Try to import vi, but if except if pyvisa not installed
try:
    import vi
    from vi import *
except(ImportError):
    pass

# try to import data but if it fails whatever. it fails if some pickles 
# dont unpickle. but its not important
try:
    from . import data
except:
    pass 



## built-in imports
from copy import deepcopy as copy


## Shorthand Names
F = Frequency
N = Network
NS = NetworkSet
lat = load_all_touchstones
saf  = save_all_figs
<|MERGE_RESOLUTION|>--- conflicted
+++ resolved
@@ -27,15 +27,12 @@
 from . import instances
 
 
-<<<<<<< HEAD
 try:
     import data
 except:
     print('warning: data module didn\'t load. dont worry about it.')
     pass
 
-=======
->>>>>>> d29abf1b
 # Import contents into current namespace for ease of calling
 from .frequency import *
 from .network import *
