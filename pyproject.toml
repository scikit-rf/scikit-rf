--- conflicted
+++ resolved
@@ -80,10 +80,15 @@
 ]
 build-backend = "setuptools.build_meta"
 
+
 [tool.setuptools]
-<<<<<<< HEAD
-packages = ["skrf"]
 license-files = ["LICENSE.txt"]
+
+[tool.setuptools.packages.find]
+include = ["skrf*"]
+
+[tool.setuptools.package-data]
+skrf = ["data/*.s*p", "data/*.cal", "data/*.mplstyle"]
 
 [tool.pytest.ini_options]
 testpaths = [
@@ -101,14 +106,4 @@
     "error",
     "ignore::pytest.PytestRemovedIn8Warning",
     'ignore:.*hookimpl.*old-style configuration options.*:pytest.PytestDeprecationWarning'
-]
-
-=======
-license-files = ["LICENSE.txt"]
-
-[tool.setuptools.packages.find]
-include = ["skrf*"]
-
-[tool.setuptools.package-data]
-skrf = ["data/*.s*p", "data/*.cal", "data/*.mplstyle"]
->>>>>>> 43e64e61
+]